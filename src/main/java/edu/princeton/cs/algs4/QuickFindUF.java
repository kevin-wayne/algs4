--- conflicted
+++ resolved
@@ -13,11 +13,7 @@
 package edu.princeton.cs.algs4;
 
 /**
-<<<<<<< HEAD
  *  The {@code QuickFindUF} class represents a <em>union-find data type</em>
-=======
- *  The {@code QuickFindUF} class represents a <em>union–find data type</em>
->>>>>>> fbc8db7c
  *  (also known as the <em>disjoint-sets data type</em>).
  *  It supports the <em>union</em> and <em>find</em> operations,
  *  along with a <em>connected</em> operation for determining whether
@@ -89,20 +85,12 @@
     private int count;   // number of components
 
     /**
-<<<<<<< HEAD
-     * Initializes an empty union-find data structure with {@code n} sites
-=======
      * Initializes an empty union–find data structure with {@code n} sites
->>>>>>> fbc8db7c
      * {@code 0} through {@code n-1}. Each site is initially in its own 
      * component.
      *
      * @param  n the number of sites
-<<<<<<< HEAD
-     * @throws IllegalArgumentException if {@code n &lt; 0}
-=======
      * @throws IllegalArgumentException if {@code n < 0}
->>>>>>> fbc8db7c
      */
     public QuickFindUF(int n) {
         count = n;
@@ -125,11 +113,7 @@
      *
      * @param  p the integer representing one site
      * @return the component identifier for the component containing site {@code p}
-<<<<<<< HEAD
      * @throws IndexOutOfBoundsException unless {@code 0 &le; p &lt; n}
-=======
-     * @throws IndexOutOfBoundsException unless {@code 0 <= p < n}
->>>>>>> fbc8db7c
      */
     public int find(int p) {
         validate(p);
@@ -152,11 +136,7 @@
      * @return {@code true} if the two sites {@code p} and {@code q} are in the same component;
      *         {@code false} otherwise
      * @throws IndexOutOfBoundsException unless
-<<<<<<< HEAD
      *         both {@code 0 &le; p &lt; n} and {@code 0 &le; q &lt; n}
-=======
-     *         both {@code 0 <= p < n} and {@code 0 <= q < n}
->>>>>>> fbc8db7c
      */
     public boolean connected(int p, int q) {
         validate(p);
@@ -171,11 +151,7 @@
      * @param  p the integer representing one site
      * @param  q the integer representing the other site
      * @throws IndexOutOfBoundsException unless
-<<<<<<< HEAD
      *         both {@code 0 &le; p &lt; n} and {@code 0 &le; q &lt; n}
-=======
-     *         both {@code 0 <= p < n} and {@code 0 <= q < n}
->>>>>>> fbc8db7c
      */
     public void union(int p, int q) {
         validate(p);
