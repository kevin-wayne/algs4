--- conflicted
+++ resolved
@@ -47,11 +47,7 @@
      * Initializes an empty edge-weighted digraph with {@code V} vertices and 0 edges.
      *
      * @param  V the number of vertices
-<<<<<<< HEAD
      * @throws IllegalArgumentException if {@code V} &lt; 0
-=======
-     * @throws IllegalArgumentException if {@code V} < 0
->>>>>>> fbc8db7c
      */
     public EdgeWeightedDigraph(int V) {
         if (V < 0) throw new IllegalArgumentException("Number of vertices in a Digraph must be nonnegative");
@@ -68,13 +64,8 @@
      *
      * @param  V the number of vertices
      * @param  E the number of edges
-<<<<<<< HEAD
      * @throws IllegalArgumentException if {@code V} &lt; 0
      * @throws IllegalArgumentException if {@code E} &lt; 0
-=======
-     * @throws IllegalArgumentException if {@code V} < 0
-     * @throws IllegalArgumentException if {@code E} < 0
->>>>>>> fbc8db7c
      */
     public EdgeWeightedDigraph(int V, int E) {
         this(V);
@@ -153,11 +144,7 @@
         return E;
     }
 
-<<<<<<< HEAD
-    // throw an IndexOutOfBoundsException unless 0 &lt;= v &lt; V
-=======
     // throw an IndexOutOfBoundsException unless {@code 0 <= v < V}
->>>>>>> fbc8db7c
     private void validateVertex(int v) {
         if (v < 0 || v >= V)
             throw new IndexOutOfBoundsException("vertex " + v + " is not between 0 and " + (V-1));
@@ -186,11 +173,7 @@
      *
      * @param  v the vertex
      * @return the directed edges incident from vertex {@code v} as an Iterable
-<<<<<<< HEAD
-     * @throws IndexOutOfBoundsException unless 0 &lt;= v &lt; V
-=======
      * @throws IndexOutOfBoundsException unless {@code 0 <= v < V}
->>>>>>> fbc8db7c
      */
     public Iterable<DirectedEdge> adj(int v) {
         validateVertex(v);
@@ -203,11 +186,7 @@
      *
      * @param  v the vertex
      * @return the outdegree of vertex {@code v}
-<<<<<<< HEAD
-     * @throws IndexOutOfBoundsException unless 0 &lt;= v &lt; V
-=======
      * @throws IndexOutOfBoundsException unless {@code 0 <= v < V}
->>>>>>> fbc8db7c
      */
     public int outdegree(int v) {
         validateVertex(v);
@@ -220,11 +199,7 @@
      *
      * @param  v the vertex
      * @return the indegree of vertex {@code v}
-<<<<<<< HEAD
-     * @throws IndexOutOfBoundsException unless 0 &lt;= v &lt; V
-=======
      * @throws IndexOutOfBoundsException unless {@code 0 <= v < V}
->>>>>>> fbc8db7c
      */
     public int indegree(int v) {
         validateVertex(v);
