/******************************************************************************
 *  Compilation:  javac BipartiteX.java
 *  Execution:    java  Bipartite V E F
 *  Dependencies: Graph.java 
 *
 *  Given a graph, find either (i) a bipartition or (ii) an odd-length cycle.
 *  Runs in O(E + V) time.
 *
 *
 ******************************************************************************/

package edu.princeton.cs.algs4;


/**
 *  The {@code BipartiteX} class represents a data type for 
 *  determining whether an undirected graph is bipartite or whether
 *  it has an odd-length cycle.
 *  The <em>isBipartite</em> operation determines whether the graph is
 *  bipartite. If so, the <em>color</em> operation determines a
 *  bipartition; if not, the <em>oddCycle</em> operation determines a
 *  cycle with an odd number of edges.
 *  <p>
 *  This implementation uses breadth-first search and is nonrecursive.
 *  The constructor takes time proportional to <em>V</em> + <em>E</em>
 *  (in the worst case),
 *  where <em>V</em> is the number of vertices and <em>E</em> is the number of edges.
 *  Afterwards, the <em>isBipartite</em> and <em>color</em> operations
 *  take constant time; the <em>oddCycle</em> operation takes time proportional
 *  to the length of the cycle.
 *  See {@link Bipartite} for a recursive version that uses depth-first search.
 *  <p>
 *  For additional documentation,
 *  see <a href="http://algs4.cs.princeton.edu/41graph">Section 4.1</a>   
 *  of <i>Algorithms, 4th Edition</i> by Robert Sedgewick and Kevin Wayne.
 *
 *  @author Robert Sedgewick
 *  @author Kevin Wayne
 */
public class BipartiteX {
    private static final boolean WHITE = false;
    private static final boolean BLACK = true;

    private boolean isBipartite;   // is the graph bipartite?
    private boolean[] color;       // color[v] gives vertices on one side of bipartition
    private boolean[] marked;      // marked[v] = true if v has been visited in DFS
    private int[] edgeTo;          // edgeTo[v] = last edge on path to v
    private Queue<Integer> cycle;  // odd-length cycle

    /**
     * Determines whether an undirected graph is bipartite and finds either a
     * bipartition or an odd-length cycle.
     *
     * @param  G the graph
     */
    public BipartiteX(Graph G) {
        isBipartite = true;
        color  = new boolean[G.V()];
        marked = new boolean[G.V()];
        edgeTo = new int[G.V()];

        for (int v = 0; v < G.V() && isBipartite; v++) {
            if (!marked[v]) {
                bfs(G, v);
            }
        }
        assert check(G);
    }

    private void bfs(Graph G, int s) { 
        Queue<Integer> q = new Queue<Integer>();
        color[s] = WHITE;
        marked[s] = true;
        q.enqueue(s);

        while (!q.isEmpty()) {
            int v = q.dequeue();
            for (int w : G.adj(v)) {
                if (!marked[w]) {
                    marked[w] = true;
                    edgeTo[w] = v;
                    color[w] = !color[v];
                    q.enqueue(w);
                }
                else if (color[w] == color[v]) {
                    isBipartite = false;

                    // to form odd cycle, consider s-v path and s-w path
                    // and let x be closest node to v and w common to two paths
                    // then (w-x path) + (x-v path) + (edge v-w) is an odd-length cycle
                    // Note: distTo[v] == distTo[w];
                    cycle = new Queue<Integer>();
                    Stack<Integer> stack = new Stack<Integer>();
                    int x = v, y = w;
                    while (x != y) {
                        stack.push(x);
                        cycle.enqueue(y);
                        x = edgeTo[x];
                        y = edgeTo[y];
                    }
                    stack.push(x);
                    while (!stack.isEmpty())
                        cycle.enqueue(stack.pop());
                    cycle.enqueue(w);
                    return;
                }
            }
        }
    }

    /**
     * Returns true if the graph is bipartite.
     *
     * @return {@code true} if the graph is bipartite; {@code false} otherwise
     */
    public boolean isBipartite() {
        return isBipartite;
    }
 
    /**
     * Returns the side of the bipartite that vertex {@code v} is on.
     *
     * @param  v the vertex
     * @return the side of the bipartition that vertex {@code v} is on; two vertices
     *         are in the same side of the bipartition if and only if they have the
     *         same color
<<<<<<< HEAD
     * @throws IllegalArgumentException unless {@code 0 &le; v &lt; V} 
=======
     * @throws IllegalArgumentException unless {@code 0 <= v < V} 
>>>>>>> fbc8db7c
     * @throws UnsupportedOperationException if this method is called when the graph
     *         is not bipartite
     */
    public boolean color(int v) {
        if (!isBipartite)
            throw new UnsupportedOperationException("Graph is not bipartite");
        return color[v];
    }


    /**
     * Returns an odd-length cycle if the graph is not bipartite, and
     * {@code null} otherwise.
     *
     * @return an odd-length cycle if the graph is not bipartite
     *         (and hence has an odd-length cycle), and {@code null}
     *         otherwise
     */
    public Iterable<Integer> oddCycle() {
        return cycle; 
    }

    private boolean check(Graph G) {
        // graph is bipartite
        if (isBipartite) {
            for (int v = 0; v < G.V(); v++) {
                for (int w : G.adj(v)) {
                    if (color[v] == color[w]) {
                        System.err.printf("edge %d-%d with %d and %d in same side of bipartition\n", v, w, v, w);
                        return false;
                    }
                }
            }
        }

        // graph has an odd-length cycle
        else {
            // verify cycle
            int first = -1, last = -1;
            for (int v : oddCycle()) {
                if (first == -1) first = v;
                last = v;
            }
            if (first != last) {
                System.err.printf("cycle begins with %d and ends with %d\n", first, last);
                return false;
            }
        }
        return true;
    }

    /**
     * Unit tests the {@code BipartiteX} data type.
     */
    public static void main(String[] args) {
        int V1 = Integer.parseInt(args[0]);
        int V2 = Integer.parseInt(args[1]);
        int E  = Integer.parseInt(args[2]);
        int F  = Integer.parseInt(args[3]);

        // create random bipartite graph with V1 vertices on left side,
        // V2 vertices on right side, and E edges; then add F random edges
        Graph G = GraphGenerator.bipartite(V1, V2, E);
        for (int i = 0; i < F; i++) {
            int v = StdRandom.uniform(V1 + V2);
            int w = StdRandom.uniform(V1 + V2);
            G.addEdge(v, w);
        }

        StdOut.println(G);


        BipartiteX b = new BipartiteX(G);
        if (b.isBipartite()) {
            StdOut.println("Graph is bipartite");
            for (int v = 0; v < G.V(); v++) {
                StdOut.println(v + ": " + b.color(v));
            }
        }
        else {
            StdOut.print("Graph has an odd-length cycle: ");
            for (int x : b.oddCycle()) {
                StdOut.print(x + " ");
            }
            StdOut.println();
        }
    }


}

/******************************************************************************
 *  Copyright 2002-2016, Robert Sedgewick and Kevin Wayne.
 *
 *  This file is part of algs4.jar, which accompanies the textbook
 *
 *      Algorithms, 4th edition by Robert Sedgewick and Kevin Wayne,
 *      Addison-Wesley Professional, 2011, ISBN 0-321-57351-X.
 *      http://algs4.cs.princeton.edu
 *
 *
 *  algs4.jar is free software: you can redistribute it and/or modify
 *  it under the terms of the GNU General Public License as published by
 *  the Free Software Foundation, either version 3 of the License, or
 *  (at your option) any later version.
 *
 *  algs4.jar is distributed in the hope that it will be useful,
 *  but WITHOUT ANY WARRANTY; without even the implied warranty of
 *  MERCHANTABILITY or FITNESS FOR A PARTICULAR PURPOSE.  See the
 *  GNU General Public License for more details.
 *
 *  You should have received a copy of the GNU General Public License
 *  along with algs4.jar.  If not, see http://www.gnu.org/licenses.
 ******************************************************************************/<|MERGE_RESOLUTION|>--- conflicted
+++ resolved
@@ -124,11 +124,7 @@
      * @return the side of the bipartition that vertex {@code v} is on; two vertices
      *         are in the same side of the bipartition if and only if they have the
      *         same color
-<<<<<<< HEAD
-     * @throws IllegalArgumentException unless {@code 0 &le; v &lt; V} 
-=======
      * @throws IllegalArgumentException unless {@code 0 <= v < V} 
->>>>>>> fbc8db7c
      * @throws UnsupportedOperationException if this method is called when the graph
      *         is not bipartite
      */
