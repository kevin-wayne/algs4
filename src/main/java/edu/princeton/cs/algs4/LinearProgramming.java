--- conflicted
+++ resolved
@@ -17,11 +17,7 @@
 
 /**
  *  The {@code LinearProgramming} class represents a data type for solving a
-<<<<<<< HEAD
  *  linear program of the form { max cx : Ax &lt;= b, x &gt;= 0 }, where A is a m-by-n
-=======
- *  linear program of the form { max cx : Ax <= b, x >= 0 }, where A is a m-by-n
->>>>>>> fbc8db7c
  *  matrix, b is an m-length vector, and c is an n-length vector. For simplicity,
  *  we assume that A is of full rank and that b &gt;= 0 so that x = 0 is a basic
  *  feasible soution.
