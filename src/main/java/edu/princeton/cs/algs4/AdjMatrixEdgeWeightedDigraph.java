--- conflicted
+++ resolved
@@ -45,11 +45,7 @@
     /**
      * Initializes an empty edge-weighted digraph with {@code V} vertices and 0 edges.
      * param V the number of vertices
-<<<<<<< HEAD
      * @throws java.lang.IllegalArgumentException if {@code V} &lt; 0
-=======
-     * @throws java.lang.IllegalArgumentException if {@code V} < 0
->>>>>>> fbc8db7c
      */
     public AdjMatrixEdgeWeightedDigraph(int V) {
         if (V < 0) throw new RuntimeException("Number of vertices must be nonnegative");
@@ -62,13 +58,8 @@
      * Initializes a random edge-weighted digraph with {@code V} vertices and <em>E</em> edges.
      * param V the number of vertices
      * param E the number of edges
-<<<<<<< HEAD
      * @throws java.lang.IllegalArgumentException if {@code V} &lt; 0
      * @throws java.lang.IllegalArgumentException if {@code E} &lt; 0
-=======
-     * @throws java.lang.IllegalArgumentException if {@code V} < 0
-     * @throws java.lang.IllegalArgumentException if {@code E} < 0
->>>>>>> fbc8db7c
      */
     public AdjMatrixEdgeWeightedDigraph(int V, int E) {
         this(V);
@@ -118,11 +109,7 @@
      * Returns the directed edges incident from vertex {@code v}.
      * @param v the vertex
      * @return the directed edges incident from vertex {@code v} as an Iterable
-<<<<<<< HEAD
      * @throws java.lang.IndexOutOfBoundsException unless 0 &lt;= v &lt; V
-=======
-     * @throws java.lang.IndexOutOfBoundsException unless {@code 0 <= v < V}
->>>>>>> fbc8db7c
      */
     public Iterable<DirectedEdge> adj(int v) {
         return new AdjIterator(v);
