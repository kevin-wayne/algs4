--- conflicted
+++ resolved
@@ -72,11 +72,7 @@
      * param V the number of vertices
      *
      * @param  V number of vertices
-<<<<<<< HEAD
      * @throws IllegalArgumentException if {@code V} &lt; 0
-=======
-     * @throws IllegalArgumentException if {@code V} < 0
->>>>>>> fbc8db7c
      */
     public Graph(int V) {
         if (V < 0) throw new IllegalArgumentException("Number of vertices must be nonnegative");
@@ -174,11 +170,7 @@
      *
      * @param  v the vertex
      * @return the vertices adjacent to vertex {@code v}, as an iterable
-<<<<<<< HEAD
      * @throws IndexOutOfBoundsException unless 0 &lt;= v &lt; V
-=======
-     * @throws IndexOutOfBoundsException unless 0 <= v < V
->>>>>>> fbc8db7c
      */
     public Iterable<Integer> adj(int v) {
         validateVertex(v);
@@ -190,11 +182,7 @@
      *
      * @param  v the vertex
      * @return the degree of vertex {@code v}
-<<<<<<< HEAD
      * @throws IndexOutOfBoundsException unless 0 &lt;= v &lt; V
-=======
-     * @throws IndexOutOfBoundsException unless 0 <= v < V
->>>>>>> fbc8db7c
      */
     public int degree(int v) {
         validateVertex(v);
