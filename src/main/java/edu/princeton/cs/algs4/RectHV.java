--- conflicted
+++ resolved
@@ -37,13 +37,8 @@
      * @throws IllegalArgumentException if any of {@code xmin},
      *         {@code xmax}, {@code ymin}, or {@code ymax}
      *         is {@code Double.NaN}.
-<<<<<<< HEAD
      * @throws IllegalArgumentException if {@code xmax} &lt;
      *         {@code xmin} or {@code ymax} &lt; {@code ymin}.
-=======
-     * @throws IllegalArgumentException if {@code xmax} <
-     *         {@code xmin} or {@code ymax} < {@code ymin}.
->>>>>>> fbc8db7c
      */
     public RectHV(double xmin, double ymin, double xmax, double ymax) {
         if (Double.isNaN(xmin) || Double.isNaN(xmax))
