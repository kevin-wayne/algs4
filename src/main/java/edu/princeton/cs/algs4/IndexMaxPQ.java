--- conflicted
+++ resolved
@@ -52,11 +52,7 @@
      * and {@code maxN - 1}.
      *
      * @param  maxN the keys on this priority queue are index from {@code 0} to {@code maxN - 1}
-<<<<<<< HEAD
      * @throws IllegalArgumentException if maxN &lt; 0
-=======
-     * @throws IllegalArgumentException if maxN < 0
->>>>>>> fbc8db7c
      */
     public IndexMaxPQ(int maxN) {
         if (maxN < 0) throw new IllegalArgumentException();
@@ -84,11 +80,7 @@
      * @param  i an index
      * @return {@code true} if {@code i} is an index on this priority queue;
      *         {@code false} otherwise
-<<<<<<< HEAD
-     * @throws IndexOutOfBoundsException unless (0 &le; i &lt; maxN)
-=======
-     * @throws IndexOutOfBoundsException unless {@code 0 <= i < maxN}
->>>>>>> fbc8db7c
+     * @throws IndexOutOfBoundsException unless {@code 0 <= i < maxN}
      */
     public boolean contains(int i) {
         return qp[i] != -1;
@@ -108,11 +100,7 @@
      *
      * @param  i an index
      * @param  key the key to associate with index {@code i}
-<<<<<<< HEAD
-     * @throws IndexOutOfBoundsException unless 0 &le; {@code i} &lt; {@code maxN}
-=======
-     * @throws IndexOutOfBoundsException unless {@code 0 <= i < maxN}
->>>>>>> fbc8db7c
+     * @throws IndexOutOfBoundsException unless {@code 0 <= i < maxN}
      * @throws IllegalArgumentException if there already is an item
      *         associated with index {@code i}
      */
@@ -171,11 +159,7 @@
      *
      * @param  i the index of the key to return
      * @return the key associated with index {@code i}
-<<<<<<< HEAD
-     * @throws IndexOutOfBoundsException unless 0 &le; {@code i} &lt; {@code maxN}
-=======
-     * @throws IndexOutOfBoundsException unless {@code 0 <= i < maxN}
->>>>>>> fbc8db7c
+     * @throws IndexOutOfBoundsException unless {@code 0 <= i < maxN}
      * @throws NoSuchElementException no key is associated with index {@code i}
      */
     public Key keyOf(int i) {
@@ -188,11 +172,7 @@
      *
      * @param  i the index of the key to change
      * @param  key change the key associated with index {@code i} to this key
-<<<<<<< HEAD
-     * @throws IndexOutOfBoundsException unless 0 &le; i &lt; maxN
-=======
-     * @throws IndexOutOfBoundsException unless {@code 0 <= i < maxN}
->>>>>>> fbc8db7c
+     * @throws IndexOutOfBoundsException unless {@code 0 <= i < maxN}
      */
     public void changeKey(int i, Key key) {
         if (!contains(i)) throw new NoSuchElementException("index is not in the priority queue");
@@ -206,13 +186,8 @@
      *
      * @param  i the index of the key to change
      * @param  key change the key associated with index {@code i} to this key
-<<<<<<< HEAD
-     * @throws IndexOutOfBoundsException unless 0 &le; {@code i} &lt; {@code maxN}
-     * @deprecated Replaced by {@code #changeKey(int, Key)}.
-=======
      * @throws IndexOutOfBoundsException unless {@code 0 <= i < maxN}
      * @deprecated Replaced by {@code changeKey(int, Key)}.
->>>>>>> fbc8db7c
      */
     @Deprecated
     public void change(int i, Key key) {
@@ -224,13 +199,8 @@
      *
      * @param  i the index of the key to increase
      * @param  key increase the key associated with index {@code i} to this key
-<<<<<<< HEAD
-     * @throws IndexOutOfBoundsException unless 0 &le; {@code i} &lt; {@code maxN}
-     * @throws IllegalArgumentException if key &le; key associated with index {@code i}
-=======
      * @throws IndexOutOfBoundsException unless {@code 0 <= i < maxN}
      * @throws IllegalArgumentException if key <= key associated with index {@code i}
->>>>>>> fbc8db7c
      * @throws NoSuchElementException no key is associated with index {@code i}
      */
     public void increaseKey(int i, Key key) {
@@ -247,13 +217,8 @@
      *
      * @param  i the index of the key to decrease
      * @param  key decrease the key associated with index {@code i} to this key
-<<<<<<< HEAD
-     * @throws IndexOutOfBoundsException unless 0 &le; {@code i} &lt; {@code maxN}
-     * @throws IllegalArgumentException if key &ge; key associated with index {@code i}
-=======
      * @throws IndexOutOfBoundsException unless {@code 0 <= i < maxN}
      * @throws IllegalArgumentException if key >= key associated with index {@code i}
->>>>>>> fbc8db7c
      * @throws NoSuchElementException no key is associated with index {@code i}
      */
     public void decreaseKey(int i, Key key) {
@@ -269,11 +234,7 @@
      * Remove the key on the priority queue associated with index {@code i}.
      *
      * @param  i the index of the key to remove
-<<<<<<< HEAD
-     * @throws IndexOutOfBoundsException unless 0 &le; {@code i} &lt; {@code maxN}
-=======
-     * @throws IndexOutOfBoundsException unless {@code 0 <= i < maxN}
->>>>>>> fbc8db7c
+     * @throws IndexOutOfBoundsException unless {@code 0 <= i < maxN}
      * @throws NoSuchElementException no key is associated with index {@code i}
      */
     public void delete(int i) {
