--- conflicted
+++ resolved
@@ -173,11 +173,7 @@
      * <em>yb</em> &ne; 0.
      *      
      * @return a solution <em>y</em> to the linear system of equations
-<<<<<<< HEAD
      *         <em>yA</em> = 0, <em>yb</em> &ne; 0; {@code null} if no such solution
-=======
-     *         <em>yA</em> = 0, <em>yb</em> &ne 0; {@code null} if no such solution
->>>>>>> fbc8db7c
      */
     public double[] dual() {
         double[] y = new double[n];
