/******************************************************************************
 *  Compilation:  javac FenwickTree.java
 *  Execution:    java FenwickTree
 *
 *  A Fenwick tree.
 *
 ******************************************************************************/

package edu.princeton.cs.algs4;

import java.util.ArrayList;
import java.util.Arrays;

/**
 * Created by ricardodpsx@gmail.com on 4/01/15.
<<<<<<< HEAD
 * 
 * <p>In {@code Fenwick Tree} structure We arrange the array in an smart way to perform efficient <em>range queries and updates</em>.
=======
 * <p/>
 * In {@code Fenwick Tree} structure We arrange the array in an smart way to perform efficient <em>range queries and updates</em>.
>>>>>>> fbc8db7c
 * The key point is this: In a fenwick array, each position "responsible" for storing cumulative data of N previous positions (N could be 1)
 * For example:
 * array[40] stores: array[40] + array[39] ... + array[32] (8 positions)
 * array[32] stores: array[32] + array[31] ... + array[1]  (32 positions)
 * 
 * <strong>But, how do you know how much positions a given index is "responsible" for?</strong>
 * 
 * <p>To know the number of items that a given array position 'ind' is responsible for
 * We should extract from 'ind' the portion up to the first significant one of the binary representation of 'ind'
 * for example, given ind == 40 (101000 in binary), according to Fenwick algorithm
 * what We want is to extract 1000(8 in decimal).
 * 
 * 
 * 
 * <p>This means that array[40] has cumulative information of 8 array items.
 * But We still need to know the cumulative data bellow array[40 - 8 = 32]
 * 32 is  100000 in binnary, and the portion up to the least significant one is 32 itself!
 * So array[32] has information of 32 items, and We are done!
 * 
 * 
 * <p>So cummulative data of array[1...40] = array[40] + array[32]
 * Because 40 has information of items from 40 to 32, and 32 has information of items from 32 to  1
 * 
 * 
 * Memory usage:  O(n)
 *
 * @author Ricardo Pacheco 
 */
public class FenwickTree {

    int[] array; // 1-indexed array, In this array We save cumulative information to perform efficient range queries and updates

    public FenwickTree(int size) {
        array = new int[size + 1];
    }

    /**
     * Range Sum query from 1 to ind
     * ind is 1-indexed
     * 
     * <p>Time-Complexity:    O(log(n))
     */
    public int rsq(int ind) {
        assert ind > 0;
        int sum = 0;
        while (ind > 0) {
            sum += array[ind];
            //Extracting the portion up to the first significant one of the binary representation of 'ind' and decrementing ind by that number
            ind -= ind & (-ind);
        }

        return sum;
    }

    /**
     * Range Sum Query from a to b.
     * Search for the sum from array index from a to b
     * a and b are 1-indexed
     * 
     * <p>Time-Complexity:    O(log(n))
     */
    public int rsq(int a, int b) {
        assert b >= a && a > 0 && b > 0;

        return rsq(b) - rsq(a - 1);
    }

    /**
     * Update the array at ind and all the affected regions above ind.
     * ind is 1-indexed
     * 
     * <p>Time-Complexity:    O(log(n))
     */
    public void update(int ind, int value) {
        assert ind > 0;
        while (ind < array.length) {
            array[ind] += value;
            //Extracting the portion up to the first significant one of the binary representation of 'ind' and incrementing ind by that number
            ind += ind & (-ind);
        }
    }

    public int size() {
        return array.length - 1;
    }


    /**
     * Read the following commands:
     * init n     Initializes the array of size n all zeroes
     * set a b c    Initializes the array  with [a, b, c ...]
     * rsq a b      Range Sum Query for the range [a,b]
     * up  i v      Update the i position of the array with value v.
     * exit
     *
     * <p>The array is 1-indexed
     * Example:
     * &lt;&lt;set 1 2 3 4 5 6
     * &lt;&lt;rsq 1 3
     * &gt;&gt;Sum from 1 to 3 = 6
     * &lt;&lt;rmq 1 3
     * &gt;&gt;Min from 1 to 3 = 1
     * &lt;&lt;input up 1 3
     * &gt;&gt;[3,2,3,4,5,6]
     *
     * @param args
     */
    public static void main(String[] args) {


        FenwickTree ft = null;

        String cmd = "cmp";
        while (true) {
            String[] line = StdIn.readLine().split(" ");

            if (line[0].equals("exit")) break;

            int arg1 = 0, arg2 = 0;

            if (line.length > 1) {
                arg1 = Integer.parseInt(line[1]);
            }
            if (line.length > 2) {
                arg2 = Integer.parseInt(line[2]);
            }

            if ((!line[0].equals("set") && !line[0].equals("init")) && ft == null) {
                StdOut.println("FenwickTree not initialized");
                continue;
            }

            if (line[0].equals("init")) {
                ft = new FenwickTree(arg1);
                for (int i = 1; i <= ft.size(); i++) {
                    StdOut.print(ft.rsq(i, i) + " ");
                }
                StdOut.println();
            }
            else if (line[0].equals("set")) {
                ft = new FenwickTree(line.length - 1);
                for (int i = 1; i <= line.length - 1; i++) {
                    ft.update(i, Integer.parseInt(line[i]));
                }
            }

            else if (line[0].equals("up")) {
                ft.update(arg1, arg2);
                for (int i = 1; i <= ft.size(); i++) {
                    StdOut.print(ft.rsq(i, i) + " ");
                }
                StdOut.println();
            }
            else if (line[0].equals("rsq")) {
                StdOut.printf("Sum from %d to %d = %d%n", arg1, arg2, ft.rsq(arg1, arg2));
            }
            else {
                StdOut.println("Invalid command");
            }

        }


        StdOut.close();
    }


}

/******************************************************************************
 *  Copyright 2002-2016, Robert Sedgewick and Kevin Wayne.
 *
 *  This file is part of algs4.jar, which accompanies the textbook
 *
 *      Algorithms, 4th edition by Robert Sedgewick and Kevin Wayne,
 *      Addison-Wesley Professional, 2011, ISBN 0-321-57351-X.
 *      http://algs4.cs.princeton.edu
 *
 *
 *  algs4.jar is free software: you can redistribute it and/or modify
 *  it under the terms of the GNU General Public License as published by
 *  the Free Software Foundation, either version 3 of the License, or
 *  (at your option) any later version.
 *
 *  algs4.jar is distributed in the hope that it will be useful,
 *  but WITHOUT ANY WARRANTY; without even the implied warranty of
 *  MERCHANTABILITY or FITNESS FOR A PARTICULAR PURPOSE.  See the
 *  GNU General Public License for more details.
 *
 *  You should have received a copy of the GNU General Public License
 *  along with algs4.jar.  If not, see http://www.gnu.org/licenses.
 ******************************************************************************/<|MERGE_RESOLUTION|>--- conflicted
+++ resolved
@@ -13,13 +13,8 @@
 
 /**
  * Created by ricardodpsx@gmail.com on 4/01/15.
-<<<<<<< HEAD
  * 
  * <p>In {@code Fenwick Tree} structure We arrange the array in an smart way to perform efficient <em>range queries and updates</em>.
-=======
- * <p/>
- * In {@code Fenwick Tree} structure We arrange the array in an smart way to perform efficient <em>range queries and updates</em>.
->>>>>>> fbc8db7c
  * The key point is this: In a fenwick array, each position "responsible" for storing cumulative data of N previous positions (N could be 1)
  * For example:
  * array[40] stores: array[40] + array[39] ... + array[32] (8 positions)
