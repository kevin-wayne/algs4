--- conflicted
+++ resolved
@@ -38,11 +38,7 @@
      * the edge-weighted digraph {@code G}.
      * @param G the edge-weighted digraph
      * @throws IllegalArgumentException if an edge weight is negative
-<<<<<<< HEAD
      * @throws IllegalArgumentException unless 0 &le; {@code s} &le; {@code V} - 1
-=======
-     * @throws IllegalArgumentException unless 0 <= {@code s} <= {@code V} - 1
->>>>>>> fbc8db7c
      */
     public DijkstraAllPairsSP(EdgeWeightedDigraph G) {
         all  = new DijkstraSP[G.V()];
