/******************************************************************************
 *  Compilation:  javac BinaryStdIn.java
 *  Execution:    java BinaryStdIn < input > output
 *  Dependencies: none             
 *  
 *  Supports reading binary data from standard input.
 *
 *  % java BinaryStdIn < input.jpg > output.jpg
 *  % diff input.jpg output.jpg
 *
 ******************************************************************************/

package edu.princeton.cs.algs4;

import java.io.BufferedInputStream;
import java.io.IOException;

/**
 *  <i>Binary standard input</i>. This class provides methods for reading
 *  in bits from standard input, either one bit at a time (as a {@code boolean}),
 *  8 bits at a time (as a {@code byte} or {@code char}),
 *  16 bits at a time (as a {@code short}), 32 bits at a time
 *  (as an {@code int} or {@code float}), or 64 bits at a time (as a
 *  {@code double} or {@code long}).
 *  <p>
 *  All primitive types are assumed to be represented using their 
 *  standard Java representations, in big-endian (most significant
 *  byte first) order.
 *  <p>
 *  The client should not intermix calls to {@code BinaryStdIn} with calls
 *  to {@code StdIn} or {@code System.in};
 *  otherwise unexpected behavior will result.
 *
 *  @author Robert Sedgewick
 *  @author Kevin Wayne
 */
public final class BinaryStdIn {
    private static BufferedInputStream in = new BufferedInputStream(System.in);
    private static final int EOF = -1;    // end of file

    private static int buffer;            // one character buffer
    private static int n;                 // number of bits left in buffer

    // static initializer
    static {
        fillBuffer();
    }

    // don't instantiate
    private BinaryStdIn() { }

    private static void fillBuffer() {
        try {
            buffer = in.read();
            n = 8;
        }
        catch (IOException e) {
            System.out.println("EOF");
            buffer = EOF;
            n = -1;
        }
    }

   /**
     * Close this input stream and release any associated system resources.
     */
    public static void close() {
        try {
            in.close();
        }
        catch (IOException e) {
            e.printStackTrace();
            throw new RuntimeException("Could not close BinaryStdIn");
        }
    }

   /**
     * Returns true if standard input is empty.
     * @return true if and only if standard input is empty
     */
    public static boolean isEmpty() {
        return buffer == EOF;
    }

   /**
     * Reads the next bit of data from standard input and return as a boolean.
     *
     * @return the next bit of data from standard input as a {@code boolean}
     * @throws RuntimeException if standard input is empty
     */
    public static boolean readBoolean() {
        if (isEmpty()) throw new RuntimeException("Reading from empty input stream");
        n--;
        boolean bit = ((buffer >> n) & 1) == 1;
        if (n == 0) fillBuffer();
        return bit;
    }

   /**
     * Reads the next 8 bits from standard input and return as an 8-bit char.
     * Note that {@code char} is a 16-bit type;
     * to read the next 16 bits as a char, use {@code readChar(16)}.
     *
     * @return the next 8 bits of data from standard input as a {@code char}
     * @throws RuntimeException if there are fewer than 8 bits available on standard input
     */
    public static char readChar() {
        if (isEmpty()) throw new RuntimeException("Reading from empty input stream");

        // special case when aligned byte
        if (n == 8) {
            int x = buffer;
            fillBuffer();
            return (char) (x & 0xff);
        }

        // combine last n bits of current buffer with first 8-n bits of new buffer
        int x = buffer;
        x <<= (8 - n);
        int oldN = n;
        fillBuffer();
        if (isEmpty()) throw new RuntimeException("Reading from empty input stream");
        n = oldN;
        x |= (buffer >>> n);
        return (char) (x & 0xff);
        // the above code doesn't quite work for the last character if n = 8
        // because buffer will be -1, so there is a special case for aligned byte
    }

   /**
     * Reads the next r bits from standard input and return as an r-bit character.
     *
     * @param  r number of bits to read.
     * @return the next r bits of data from standard input as a {@code char}
     * @throws IllegalArgumentException if there are fewer than r bits available on standard input
     * @throws IllegalArgumentException unless both {@code 1 <= r <= 16}
     */
    public static char readChar(int r) {
        if (r < 1 || r > 16) throw new IllegalArgumentException("Illegal value of r = " + r);

        // optimize r = 8 case
        if (r == 8) return readChar();

        char x = 0;
        for (int i = 0; i < r; i++) {
            x <<= 1;
            boolean bit = readBoolean();
            if (bit) x |= 1;
        }
        return x;
    }

   /**
     * Reads the remaining bytes of data from standard input and return as a string. 
     *
     * @return the remaining bytes of data from standard input as a {@code String}
     * @throws RuntimeException if standard input is empty or if the number of bits
     *         available on standard input is not a multiple of 8 (byte-aligned)
     */
    public static String readString() {
        if (isEmpty()) throw new RuntimeException("Reading from empty input stream");

        StringBuilder sb = new StringBuilder();
        while (!isEmpty()) {
            char c = readChar();
            sb.append(c);
        }
        return sb.toString();
    }


   /**
     * Reads the next 16 bits from standard input and return as a 16-bit short.
     *
     * @return the next 16 bits of data from standard input as a {@code short}
     * @throws RuntimeException if there are fewer than 16 bits available on standard input
     */
    public static short readShort() {
        short x = 0;
        for (int i = 0; i < 2; i++) {
            char c = readChar();
            x <<= 8;
            x |= c;
        }
        return x;
    }

   /**
     * Reads the next 32 bits from standard input and return as a 32-bit int.
     *
     * @return the next 32 bits of data from standard input as a {@code int}
     * @throws RuntimeException if there are fewer than 32 bits available on standard input
     */
    public static int readInt() {
        int x = 0;
        for (int i = 0; i < 4; i++) {
            char c = readChar();
            x <<= 8;
            x |= c;
        }
        return x;
    }

   /**
     * Reads the next r bits from standard input and return as an r-bit int.
     *
     * @param  r number of bits to read.
     * @return the next r bits of data from standard input as a {@code int}
     * @throws IllegalArgumentException if there are fewer than r bits available on standard input
     * @throws IllegalArgumentException unless {@code 1 <= r <= 32}
     */
    public static int readInt(int r) {
        if (r < 1 || r > 32) throw new IllegalArgumentException("Illegal value of r = " + r);

        // optimize r = 32 case
        if (r == 32) return readInt();

        int x = 0;
        for (int i = 0; i < r; i++) {
            x <<= 1;
            boolean bit = readBoolean();
            if (bit) x |= 1;
        }
        return x;
    }

   /**
     * Reads the next 64 bits from standard input and return as a 64-bit long.
     *
     * @return the next 64 bits of data from standard input as a {@code long}
     * @throws RuntimeException if there are fewer than 64 bits available on standard input
     */
    public static long readLong() {
        long x = 0;
        for (int i = 0; i < 8; i++) {
            char c = readChar();
            x <<= 8;
            x |= c;
        }
        return x;
    }


   /**
     * Reads the next 64 bits from standard input and return as a 64-bit double.
     *
     * @return the next 64 bits of data from standard input as a {@code double}
<<<<<<< HEAD
     * @throws RuntimeException if there are fewer than 64 bits available on standard input
=======
     * @throws RuntimeExceptionArgument if there are fewer than 64 bits available on standard input
>>>>>>> fbc8db7c
     */
    public static double readDouble() {
        return Double.longBitsToDouble(readLong());
    }

   /**
     * Reads the next 32 bits from standard input and return as a 32-bit float.
     *
     * @return the next 32 bits of data from standard input as a {@code float}
     * @throws RuntimeException if there are fewer than 32 bits available on standard input
     */
    public static float readFloat() {
        return Float.intBitsToFloat(readInt());
    }


   /**
     * Reads the next 8 bits from standard input and return as an 8-bit byte.
     *
     * @return the next 8 bits of data from standard input as a {@code byte}
     * @throws RuntimeException if there are fewer than 8 bits available on standard input
     */
    public static byte readByte() {
        char c = readChar();
        byte x = (byte) (c & 0xff);
        return x;
    }
    
   /**
     * Test client. Reads in a binary input file from standard input and writes
     * it to standard output.
     */
    public static void main(String[] args) {

        // read one 8-bit char at a time
        while (!BinaryStdIn.isEmpty()) {
            char c = BinaryStdIn.readChar();
            BinaryStdOut.write(c);
        }
        BinaryStdOut.flush();
    }
}

/******************************************************************************
 *  Copyright 2002-2016, Robert Sedgewick and Kevin Wayne.
 *
 *  This file is part of algs4.jar, which accompanies the textbook
 *
 *      Algorithms, 4th edition by Robert Sedgewick and Kevin Wayne,
 *      Addison-Wesley Professional, 2011, ISBN 0-321-57351-X.
 *      http://algs4.cs.princeton.edu
 *
 *
 *  algs4.jar is free software: you can redistribute it and/or modify
 *  it under the terms of the GNU General Public License as published by
 *  the Free Software Foundation, either version 3 of the License, or
 *  (at your option) any later version.
 *
 *  algs4.jar is distributed in the hope that it will be useful,
 *  but WITHOUT ANY WARRANTY; without even the implied warranty of
 *  MERCHANTABILITY or FITNESS FOR A PARTICULAR PURPOSE.  See the
 *  GNU General Public License for more details.
 *
 *  You should have received a copy of the GNU General Public License
 *  along with algs4.jar.  If not, see http://www.gnu.org/licenses.
 ******************************************************************************/<|MERGE_RESOLUTION|>--- conflicted
+++ resolved
@@ -245,11 +245,7 @@
      * Reads the next 64 bits from standard input and return as a 64-bit double.
      *
      * @return the next 64 bits of data from standard input as a {@code double}
-<<<<<<< HEAD
      * @throws RuntimeException if there are fewer than 64 bits available on standard input
-=======
-     * @throws RuntimeExceptionArgument if there are fewer than 64 bits available on standard input
->>>>>>> fbc8db7c
      */
     public static double readDouble() {
         return Double.longBitsToDouble(readLong());
