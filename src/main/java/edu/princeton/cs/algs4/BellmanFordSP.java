/******************************************************************************
 *  Compilation:  javac BellmanFordSP.java
 *  Execution:    java BellmanFordSP filename.txt s
 *  Dependencies: EdgeWeightedDigraph.java DirectedEdge.java Queue.java
 *                EdgeWeightedDirectedCycle.java
 *  Data files:   http://algs4.cs.princeton.edu/44sp/tinyEWDn.txt
 *                http://algs4.cs.princeton.edu/44sp/mediumEWDnc.txt
 *
 *  Bellman-Ford shortest path algorithm. Computes the shortest path tree in
 *  edge-weighted digraph G from vertex s, or finds a negative cost cycle
 *  reachable from s.
 *
 *  % java BellmanFordSP tinyEWDn.txt 0
 *  0 to 0 ( 0.00)  
 *  0 to 1 ( 0.93)  0->2  0.26   2->7  0.34   7->3  0.39   3->6  0.52   6->4 -1.25   4->5  0.35   5->1  0.32
 *  0 to 2 ( 0.26)  0->2  0.26   
 *  0 to 3 ( 0.99)  0->2  0.26   2->7  0.34   7->3  0.39   
 *  0 to 4 ( 0.26)  0->2  0.26   2->7  0.34   7->3  0.39   3->6  0.52   6->4 -1.25   
 *  0 to 5 ( 0.61)  0->2  0.26   2->7  0.34   7->3  0.39   3->6  0.52   6->4 -1.25   4->5  0.35
 *  0 to 6 ( 1.51)  0->2  0.26   2->7  0.34   7->3  0.39   3->6  0.52   
 *  0 to 7 ( 0.60)  0->2  0.26   2->7  0.34   
 *
 *  % java BellmanFordSP tinyEWDnc.txt 0
 *  4->5  0.35
 *  5->4 -0.66
 *
 *
 ******************************************************************************/

package edu.princeton.cs.algs4;

/**
 *  The {@code BellmanFordSP} class represents a data type for solving the
 *  single-source shortest paths problem in edge-weighted digraphs with
 *  no negative cycles. 
 *  The edge weights can be positive, negative, or zero.
 *  This class finds either a shortest path from the source vertex <em>s</em>
 *  to every other vertex or a negative cycle reachable from the source vertex.
 *  <p>
 *  This implementation uses the Bellman-Ford-Moore algorithm.
 *  The constructor takes time proportional to <em>V</em> (<em>V</em> + <em>E</em>)
 *  in the worst case, where <em>V</em> is the number of vertices and <em>E</em>
 *  is the number of edges.
 *  Afterwards, the {@code distTo()}, {@code hasPathTo()}, and {@code hasNegativeCycle()}
 *  methods take constant time; the {@code pathTo()} and {@code negativeCycle()}
 *  method takes time proportional to the number of edges returned.
 *  <p>
 *  For additional documentation,    
 *  see <a href="http://algs4.cs.princeton.edu/44sp">Section 4.4</a> of    
 *  <i>Algorithms, 4th Edition</i> by Robert Sedgewick and Kevin Wayne. 
 *
 *  @author Robert Sedgewick
 *  @author Kevin Wayne
 */
public class BellmanFordSP {
    private double[] distTo;               // distTo[v] = distance  of shortest s->v path
    private DirectedEdge[] edgeTo;         // edgeTo[v] = last edge on shortest s->v path
    private boolean[] onQueue;             // onQueue[v] = is v currently on the queue?
    private Queue<Integer> queue;          // queue of vertices to relax
    private int cost;                      // number of calls to relax()
    private Iterable<DirectedEdge> cycle;  // negative cycle (or null if no such cycle)

    /**
     * Computes a shortest paths tree from {@code s} to every other vertex in
     * the edge-weighted digraph {@code G}.
     * @param G the acyclic digraph
     * @param s the source vertex
<<<<<<< HEAD
     * @throws IllegalArgumentException unless 0 &le; {@code s} &le; {@code V} - 1
=======
     * @throws IllegalArgumentException unless {@code 0 <= s < V}
>>>>>>> fbc8db7c
     */
    public BellmanFordSP(EdgeWeightedDigraph G, int s) {
        distTo  = new double[G.V()];
        edgeTo  = new DirectedEdge[G.V()];
        onQueue = new boolean[G.V()];
        for (int v = 0; v < G.V(); v++)
            distTo[v] = Double.POSITIVE_INFINITY;
        distTo[s] = 0.0;

        // Bellman-Ford algorithm
        queue = new Queue<Integer>();
        queue.enqueue(s);
        onQueue[s] = true;
        while (!queue.isEmpty() && !hasNegativeCycle()) {
            int v = queue.dequeue();
            onQueue[v] = false;
            relax(G, v);
        }

        assert check(G, s);
    }

    // relax vertex v and put other endpoints on queue if changed
    private void relax(EdgeWeightedDigraph G, int v) {
        for (DirectedEdge e : G.adj(v)) {
            int w = e.to();
            if (distTo[w] > distTo[v] + e.weight()) {
                distTo[w] = distTo[v] + e.weight();
                edgeTo[w] = e;
                if (!onQueue[w]) {
                    queue.enqueue(w);
                    onQueue[w] = true;
                }
            }
            if (cost++ % G.V() == 0) {
                findNegativeCycle();
                if (hasNegativeCycle()) return;  // found a negative cycle
            }
        }
    }

    /**
     * Is there a negative cycle reachable from the source vertex {@code s}?
     * @return {@code true} if there is a negative cycle reachable from the
     *    source vertex {@code s}, and {@code false} otherwise
     */
    public boolean hasNegativeCycle() {
        return cycle != null;
    }

    /**
     * Returns a negative cycle reachable from the source vertex {@code s}, or {@code null}
     * if there is no such cycle.
     * @return a negative cycle reachable from the soruce vertex {@code s} 
     *    as an iterable of edges, and {@code null} if there is no such cycle
     */
    public Iterable<DirectedEdge> negativeCycle() {
        return cycle;
    }

    // by finding a cycle in predecessor graph
    private void findNegativeCycle() {
        int V = edgeTo.length;
        EdgeWeightedDigraph spt = new EdgeWeightedDigraph(V);
        for (int v = 0; v < V; v++)
            if (edgeTo[v] != null)
                spt.addEdge(edgeTo[v]);

        EdgeWeightedDirectedCycle finder = new EdgeWeightedDirectedCycle(spt);
        cycle = finder.cycle();
    }

    /**
     * Returns the length of a shortest path from the source vertex {@code s} to vertex {@code v}.
     * @param v the destination vertex
     * @return the length of a shortest path from the source vertex {@code s} to vertex {@code v};
     *    {@code Double.POSITIVE_INFINITY} if no such path
     * @throws UnsupportedOperationException if there is a negative cost cycle reachable
     *    from the source vertex {@code s}
     */
    public double distTo(int v) {
        if (hasNegativeCycle())
            throw new UnsupportedOperationException("Negative cost cycle exists");
        return distTo[v];
    }

    /**
     * Is there a path from the source {@code s} to vertex {@code v}?
     * @param v the destination vertex
     * @return {@code true} if there is a path from the source vertex
     *    {@code s} to vertex {@code v}, and {@code false} otherwise
     */
    public boolean hasPathTo(int v) {
        return distTo[v] < Double.POSITIVE_INFINITY;
    }

    /**
     * Returns a shortest path from the source {@code s} to vertex {@code v}.
     * @param v the destination vertex
     * @return a shortest path from the source {@code s} to vertex {@code v}
     *    as an iterable of edges, and {@code null} if no such path
     * @throws UnsupportedOperationException if there is a negative cost cycle reachable
     *    from the source vertex {@code s}
     */
    public Iterable<DirectedEdge> pathTo(int v) {
        if (hasNegativeCycle())
            throw new UnsupportedOperationException("Negative cost cycle exists");
        if (!hasPathTo(v)) return null;
        Stack<DirectedEdge> path = new Stack<DirectedEdge>();
        for (DirectedEdge e = edgeTo[v]; e != null; e = edgeTo[e.from()]) {
            path.push(e);
        }
        return path;
    }

    // check optimality conditions: either 
    // (i) there exists a negative cycle reacheable from s
    //     or 
    // (ii)  for all edges e = v->w:            distTo[w] <= distTo[v] + e.weight()
    // (ii') for all edges e = v->w on the SPT: distTo[w] == distTo[v] + e.weight()
    private boolean check(EdgeWeightedDigraph G, int s) {

        // has a negative cycle
        if (hasNegativeCycle()) {
            double weight = 0.0;
            for (DirectedEdge e : negativeCycle()) {
                weight += e.weight();
            }
            if (weight >= 0.0) {
                System.err.println("error: weight of negative cycle = " + weight);
                return false;
            }
        }

        // no negative cycle reachable from source
        else {

            // check that distTo[v] and edgeTo[v] are consistent
            if (distTo[s] != 0.0 || edgeTo[s] != null) {
                System.err.println("distanceTo[s] and edgeTo[s] inconsistent");
                return false;
            }
            for (int v = 0; v < G.V(); v++) {
                if (v == s) continue;
                if (edgeTo[v] == null && distTo[v] != Double.POSITIVE_INFINITY) {
                    System.err.println("distTo[] and edgeTo[] inconsistent");
                    return false;
                }
            }

            // check that all edges e = v->w satisfy distTo[w] <= distTo[v] + e.weight()
            for (int v = 0; v < G.V(); v++) {
                for (DirectedEdge e : G.adj(v)) {
                    int w = e.to();
                    if (distTo[v] + e.weight() < distTo[w]) {
                        System.err.println("edge " + e + " not relaxed");
                        return false;
                    }
                }
            }

            // check that all edges e = v->w on SPT satisfy distTo[w] == distTo[v] + e.weight()
            for (int w = 0; w < G.V(); w++) {
                if (edgeTo[w] == null) continue;
                DirectedEdge e = edgeTo[w];
                int v = e.from();
                if (w != e.to()) return false;
                if (distTo[v] + e.weight() != distTo[w]) {
                    System.err.println("edge " + e + " on shortest path not tight");
                    return false;
                }
            }
        }

        StdOut.println("Satisfies optimality conditions");
        StdOut.println();
        return true;
    }

    /**
     * Unit tests the {@code BellmanFordSP} data type.
     */
    public static void main(String[] args) {
        In in = new In(args[0]);
        int s = Integer.parseInt(args[1]);
        EdgeWeightedDigraph G = new EdgeWeightedDigraph(in);

        BellmanFordSP sp = new BellmanFordSP(G, s);

        // print negative cycle
        if (sp.hasNegativeCycle()) {
            for (DirectedEdge e : sp.negativeCycle())
                StdOut.println(e);
        }

        // print shortest paths
        else {
            for (int v = 0; v < G.V(); v++) {
                if (sp.hasPathTo(v)) {
                    StdOut.printf("%d to %d (%5.2f)  ", s, v, sp.distTo(v));
                    for (DirectedEdge e : sp.pathTo(v)) {
                        StdOut.print(e + "   ");
                    }
                    StdOut.println();
                }
                else {
                    StdOut.printf("%d to %d           no path\n", s, v);
                }
            }
        }

    }

}

/******************************************************************************
 *  Copyright 2002-2016, Robert Sedgewick and Kevin Wayne.
 *
 *  This file is part of algs4.jar, which accompanies the textbook
 *
 *      Algorithms, 4th edition by Robert Sedgewick and Kevin Wayne,
 *      Addison-Wesley Professional, 2011, ISBN 0-321-57351-X.
 *      http://algs4.cs.princeton.edu
 *
 *
 *  algs4.jar is free software: you can redistribute it and/or modify
 *  it under the terms of the GNU General Public License as published by
 *  the Free Software Foundation, either version 3 of the License, or
 *  (at your option) any later version.
 *
 *  algs4.jar is distributed in the hope that it will be useful,
 *  but WITHOUT ANY WARRANTY; without even the implied warranty of
 *  MERCHANTABILITY or FITNESS FOR A PARTICULAR PURPOSE.  See the
 *  GNU General Public License for more details.
 *
 *  You should have received a copy of the GNU General Public License
 *  along with algs4.jar.  If not, see http://www.gnu.org/licenses.
 ******************************************************************************/<|MERGE_RESOLUTION|>--- conflicted
+++ resolved
@@ -65,11 +65,7 @@
      * the edge-weighted digraph {@code G}.
      * @param G the acyclic digraph
      * @param s the source vertex
-<<<<<<< HEAD
-     * @throws IllegalArgumentException unless 0 &le; {@code s} &le; {@code V} - 1
-=======
      * @throws IllegalArgumentException unless {@code 0 <= s < V}
->>>>>>> fbc8db7c
      */
     public BellmanFordSP(EdgeWeightedDigraph G, int s) {
         distTo  = new double[G.V()];
