--- conflicted
+++ resolved
@@ -116,12 +116,7 @@
      * -1 if the digraph is not a DAG
      * @return the position of vertex {@code v} in a topological order
      *    of the digraph; -1 if the digraph is not a DAG
-<<<<<<< HEAD
-     * @throws IndexOutOfBoundsException unless {@code v} is between 0 and
-     *    <em>V</em> &minus; 1
-=======
      * @throws IndexOutOfBoundsException unless {@code 0 <= v < V}
->>>>>>> fbc8db7c
      */
     public int rank(int v) {
         validateVertex(v);
