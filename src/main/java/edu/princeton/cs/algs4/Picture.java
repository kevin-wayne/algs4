/******************************************************************************
 *  Compilation:  javac Picture.java
 *  Execution:    java Picture imagename
 *  Dependencies: none
 *
 *  Data type for manipulating individual pixels of an image. The original
 *  image can be read from a file in jpg, gif, or png format, or the
 *  user can create a blank image of a given size. Includes methods for
 *  displaying the image in a window on the screen or saving to a file.
 *
 *  % java Picture mandrill.jpg
 *
 *  Remarks
 *  -------
 *   - pixel (x, y) is column x and row y, where (0, 0) is upper left
 *
 *   - see also GrayPicture.java for a grayscale version
 *
 ******************************************************************************/

package edu.princeton.cs.algs4;

import java.awt.Color;
import java.awt.FileDialog;
import java.awt.Toolkit;
import java.awt.event.ActionEvent;
import java.awt.event.ActionListener;
import java.awt.event.KeyEvent;
import java.awt.image.BufferedImage;
import java.io.File;
import java.io.IOException;
import java.net.URL;
import javax.imageio.ImageIO;
import javax.swing.ImageIcon;
import javax.swing.JFrame;
import javax.swing.JLabel;
import javax.swing.JMenu;
import javax.swing.JMenuBar;
import javax.swing.JMenuItem;
import javax.swing.KeyStroke;


/**
 *  This class provides methods for manipulating individual pixels of
 *  an image. The original image can be read from a {@code .jpg}, {@code .gif},
 *  or {@code .png} file or the user can create a blank image of a given size.
 *  This class includes methods for displaying the image in a window on
 *  the screen or saving it to a file.
 *  <p>
 *  Pixel (<em>x</em>, <em>y</em>) is column <em>x</em> and row <em>y</em>.
 *  By default, the origin (0, 0) is upper left, which is a common convention
 *  in image processing.
 *  The method {@code setOriginLowerLeft()} change the origin to the lower left.
 *  <p>
 *  For additional documentation, see
 *  <a href="http://introcs.cs.princeton.edu/31datatype">Section 3.1</a> of
 *  <i>Introduction to Programming in Java: An Interdisciplinary Approach</i>
 *  by Robert Sedgewick and Kevin Wayne.
 *
 *  @author Robert Sedgewick
 *  @author Kevin Wayne
 */
public final class Picture implements ActionListener {
    private BufferedImage image;               // the rasterized image
    private JFrame frame;                      // on-screen view
    private String filename;                   // name of file
    private boolean isOriginUpperLeft = true;  // location of origin
    private final int width, height;           // width and height

   /**
     * Initializes a blank {@code width}-by-{@code height} picture, with {@code width} columns
     * and {@code height} rows, where each pixel is black.
     *
     * @param width the width of the picture
     * @param height the height of the picture
     */
    public Picture(int width, int height) {
        if (width  < 0) throw new IllegalArgumentException("width must be nonnegative");
        if (height < 0) throw new IllegalArgumentException("height must be nonnegative");
        this.width  = width;
        this.height = height;
        image = new BufferedImage(width, height, BufferedImage.TYPE_INT_RGB);
        // set to TYPE_INT_ARGB to support transparency
        filename = width + "-by-" + height;
    }

   /**
     * Initializes a new picture that is a deep copy of the argument picture.
     *
     * @param picture the picture to copy
     */
    public Picture(Picture picture) {
        width  = picture.width();
        height = picture.height();
        image = new BufferedImage(width, height, BufferedImage.TYPE_INT_RGB);
        filename = picture.filename;
        for (int col = 0; col < width(); col++)
            for (int row = 0; row < height(); row++)
                image.setRGB(col, row, picture.get(col, row).getRGB());
    }

   /**
     * Initializes a picture by reading from a file or URL.
     *
     * @param filename the name of the file (.png, .gif, or .jpg) or URL.
     */
    public Picture(String filename) {
        this.filename = filename;
        try {
            // try to read from file in working directory
            File file = new File(filename);
            if (file.isFile()) {
                image = ImageIO.read(file);
            }

            // now try to read from file in same directory as this .class file
            else {
                URL url = getClass().getResource(filename);
                if (url == null) {
                    url = new URL(filename);
                }
                image = ImageIO.read(url);
            }

            if (image == null) {
                throw new IllegalArgumentException("Invalid image file: " + filename);
            }

            width  = image.getWidth(null);
            height = image.getHeight(null);
        }
        catch (IOException e) {
            // e.printStackTrace();
            throw new RuntimeException("Could not open file: " + filename);
        }
    }

   /**
     * Initializes a picture by reading in a .png, .gif, or .jpg from a file.
     *
     * @param file the file
     */
    public Picture(File file) {
        try {
            image = ImageIO.read(file);
        }
        catch (IOException e) {
            e.printStackTrace();
            throw new RuntimeException("Could not open file: " + file);
        }
        if (image == null) {
            throw new RuntimeException("Invalid image file: " + file);
        }
        width  = image.getWidth(null);
        height = image.getHeight(null);
        filename = file.getName();
    }

   /**
     * Returns a JLabel containing this picture, for embedding in a JPanel,
     * JFrame or other GUI widget.
     *
     * @return the {@code JLabel}
     */
    public JLabel getJLabel() {
        if (image == null) return null;         // no image available
        ImageIcon icon = new ImageIcon(image);
        return new JLabel(icon);
    }

   /**
     * Sets the origin to be the upper left pixel. This is the default.
     */
    public void setOriginUpperLeft() {
        isOriginUpperLeft = true;
    }

   /**
     * Sets the origin to be the lower left pixel.
     */
    public void setOriginLowerLeft() {
        isOriginUpperLeft = false;
    }

   /**
     * Displays the picture in a window on the screen.
     */
    public void show() {

        // create the GUI for viewing the image if needed
        if (frame == null) {
            frame = new JFrame();

            JMenuBar menuBar = new JMenuBar();
            JMenu menu = new JMenu("File");
            menuBar.add(menu);
            JMenuItem menuItem1 = new JMenuItem(" Save...   ");
            menuItem1.addActionListener(this);
            menuItem1.setAccelerator(KeyStroke.getKeyStroke(KeyEvent.VK_S,
                                     Toolkit.getDefaultToolkit().getMenuShortcutKeyMask()));
            menu.add(menuItem1);
            frame.setJMenuBar(menuBar);



            frame.setContentPane(getJLabel());
            // f.setDefaultCloseOperation(JFrame.EXIT_ON_CLOSE);
            frame.setDefaultCloseOperation(JFrame.DISPOSE_ON_CLOSE);
            frame.setTitle(filename);
            frame.setResizable(false);
            frame.pack();
            frame.setVisible(true);
        }

        // draw
        frame.repaint();
    }

   /**
     * Returns the height of the picture.
     *
     * @return the height of the picture (in pixels)
     */
    public int height() {
        return height;
    }

   /**
     * Returns the width of the picture.
     *
     * @return the width of the picture (in pixels)
     */
    public int width() {
        return width;
    }

    private void validateRow(int row) {
        if (row < 0 || row >= height())
            throw new IndexOutOfBoundsException("row must be between 0 and " + (height() - 1) + ": " + row);
    }

    private void validateCol(int col) {
        if (col < 0 || col >= width())
            throw new IndexOutOfBoundsException("col must be between 0 and " + (width() - 1) + ": " + col);
    }

   /**
     * Returns the color of pixel ({@code col}, {@code row}).
     *
     * @param col the column index
     * @param row the row index
     * @return the color of pixel ({@code col}, {@code row})
<<<<<<< HEAD
     * @throws IndexOutOfBoundsException unless both 0 &le; {@code col} &lt; {@code width}
     *         and 0 &le; {@code row} &lt; {@code height}
=======
     * @throws IndexOutOfBoundsException unless both {@code 0 <= col < width} and {@code 0 <= row < height}
>>>>>>> fbc8db7c
     */
    public Color get(int col, int row) {
        validateCol(col);
        validateRow(row);
        if (isOriginUpperLeft) return new Color(image.getRGB(col, row));
        else                   return new Color(image.getRGB(col, height - row - 1));
    }

   /**
     * Sets the color of pixel ({@code col}, {@code row}) to given color.
     *
     * @param col the column index
     * @param row the row index
     * @param color the color
<<<<<<< HEAD
     * @throws IndexOutOfBoundsException unless both 0 &le; {@code col} &lt; {@code width}
     *         and 0 &le; {@code row} &lt; {@code height}
=======
     * @throws IndexOutOfBoundsException unless both {@code 0 <= col < width} and {@code 0 <= row < height}
>>>>>>> fbc8db7c
     * @throws NullPointerException if {@code color} is {@code null}
     */
    public void set(int col, int row, Color color) {
        validateCol(col);
        validateRow(row);
        if (color == null) throw new NullPointerException("can't set Color to null");
        if (isOriginUpperLeft) image.setRGB(col, row, color.getRGB());
        else                   image.setRGB(col, height - row - 1, color.getRGB());
    }

   /**
     * Returns true if this picture is equal to the argument picture.
     *
     * @param other the other picture
     * @return {@code true} if this picture is the same dimension as {@code other}
     *         and if all pixels have the same color; {@code false} otherwise
     */
    public boolean equals(Object other) {
        if (other == this) return true;
        if (other == null) return false;
        if (other.getClass() != this.getClass()) return false;
        Picture that = (Picture) other;
        if (this.width()  != that.width())  return false;
        if (this.height() != that.height()) return false;
        for (int col = 0; col < width(); col++)
            for (int row = 0; row < height(); row++)
                if (!this.get(col, row).equals(that.get(col, row))) return false;
        return true;
    }

    /**
     * This operation is not supported because pictures are mutable.
     *
     * @return does not return a value
     * @throws UnsupportedOperationException if called
     */
    public int hashCode() {
        throw new UnsupportedOperationException("hashCode() is not supported because pictures are mutable");
    }

   /**
     * Saves the picture to a file in a standard image format.
     * The filetype must be .png or .jpg.
     *
     * @param name the name of the file
     */
    public void save(String name) {
        save(new File(name));
    }

   /**
     * Saves the picture to a file in a PNG or JPEG image format.
     *
     * @param file the file
     */
    public void save(File file) {
        filename = file.getName();
        if (frame != null) frame.setTitle(filename);
        String suffix = filename.substring(filename.lastIndexOf('.') + 1);
        suffix = suffix.toLowerCase();
        if (suffix.equals("jpg") || suffix.equals("png")) {
            try {
                ImageIO.write(image, suffix, file);
            }
            catch (IOException e) {
                e.printStackTrace();
            }
        }
        else {
            System.out.println("Error: filename must end in .jpg or .png");
        }
    }

   /**
     * Opens a save dialog box when the user selects "Save As" from the menu.
     */
    @Override
    public void actionPerformed(ActionEvent e) {
        FileDialog chooser = new FileDialog(frame,
                             "Use a .png or .jpg extension", FileDialog.SAVE);
        chooser.setVisible(true);
        if (chooser.getFile() != null) {
            save(chooser.getDirectory() + File.separator + chooser.getFile());
        }
    }


   /**
     * Unit tests this {@code Picture} data type.
     * Reads a picture specified by the command-line argument,
     * and shows it in a window on the screen.
     */
    public static void main(String[] args) {
        Picture picture = new Picture(args[0]);
        System.out.printf("%d-by-%d\n", picture.width(), picture.height());
        picture.show();
    }

}


/******************************************************************************
 *  Copyright 2002-2016, Robert Sedgewick and Kevin Wayne.
 *
 *  This file is part of algs4.jar, which accompanies the textbook
 *
 *      Algorithms, 4th edition by Robert Sedgewick and Kevin Wayne,
 *      Addison-Wesley Professional, 2011, ISBN 0-321-57351-X.
 *      http://algs4.cs.princeton.edu
 *
 *
 *  algs4.jar is free software: you can redistribute it and/or modify
 *  it under the terms of the GNU General Public License as published by
 *  the Free Software Foundation, either version 3 of the License, or
 *  (at your option) any later version.
 *
 *  algs4.jar is distributed in the hope that it will be useful,
 *  but WITHOUT ANY WARRANTY; without even the implied warranty of
 *  MERCHANTABILITY or FITNESS FOR A PARTICULAR PURPOSE.  See the
 *  GNU General Public License for more details.
 *
 *  You should have received a copy of the GNU General Public License
 *  along with algs4.jar.  If not, see http://www.gnu.org/licenses.
 ******************************************************************************/<|MERGE_RESOLUTION|>--- conflicted
+++ resolved
@@ -250,12 +250,7 @@
      * @param col the column index
      * @param row the row index
      * @return the color of pixel ({@code col}, {@code row})
-<<<<<<< HEAD
-     * @throws IndexOutOfBoundsException unless both 0 &le; {@code col} &lt; {@code width}
-     *         and 0 &le; {@code row} &lt; {@code height}
-=======
      * @throws IndexOutOfBoundsException unless both {@code 0 <= col < width} and {@code 0 <= row < height}
->>>>>>> fbc8db7c
      */
     public Color get(int col, int row) {
         validateCol(col);
@@ -270,12 +265,7 @@
      * @param col the column index
      * @param row the row index
      * @param color the color
-<<<<<<< HEAD
-     * @throws IndexOutOfBoundsException unless both 0 &le; {@code col} &lt; {@code width}
-     *         and 0 &le; {@code row} &lt; {@code height}
-=======
      * @throws IndexOutOfBoundsException unless both {@code 0 <= col < width} and {@code 0 <= row < height}
->>>>>>> fbc8db7c
      * @throws NullPointerException if {@code color} is {@code null}
      */
     public void set(int col, int row, Color color) {
