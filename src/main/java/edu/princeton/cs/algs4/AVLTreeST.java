/******************************************************************************
 *  Compilation:  javac AVLTreeST.java
 *  Execution:    java AVLTreeST < input.txt
 *  Dependencies: StdIn.java StdOut.java  
 *  Data files:   http://algs4.cs.princeton.edu/33balanced/tinyST.txt  
 *    
 *  A symbol table implemented using an AVL tree.
 *
 *  % more tinyST.txt
 *  S E A R C H E X A M P L E
 *  
 *  % java AVLTreeST < tinyST.txt
 *  A 8
 *  C 4
 *  E 12
 *  H 5
 *  L 11
 *  M 9
 *  P 10
 *  R 3
 *  S 0
 *  X 7
 *
 ******************************************************************************/

package edu.princeton.cs.algs4;

import java.util.NoSuchElementException;

/**
 *  The {@code AVLTreeST} class represents an ordered symbol table of
 *  generic key-value pairs. It supports the usual <em>put</em>, <em>get</em>,
 *  <em>contains</em>, <em>delete</em>, <em>size</em>, and <em>is-empty</em>
 *  methods. It also provides ordered methods for finding the <em>minimum</em>,
 *  <em>maximum</em>, <em>floor</em>, and <em>ceiling</em>. It also provides a
 *  <em>keys</em> method for iterating over all of the keys. A symbol table
 *  implements the <em>associative array</em> abstraction: when associating a
 *  value with a key that is already in the symbol table, the convention is to
 *  replace the old value with the new value. Unlike {@link java.util.Map}, this
 *  class uses the convention that values cannot be {@code null}
 *  &mdash;setting the value associated with a key to {@code null} is
 *  equivalent to deleting the key from the symbol table.
 *  <p>
 *  This symbol table implementation uses internally an
 *  <a href="https://en.wikipedia.org/wiki/AVL_tree"> AVL tree </a> (Georgy
 *  Adelson-Velsky and Evgenii Landis' tree) which is a self-balancing BST.
 *  In an AVL tree, the heights of the two child subtrees of any
 *  node differ by at most one; if at any time they differ by more than one,
 *  rebalancing is done to restore this property.
 *  <p>
 *  This implementation requires that the key type implements the
 *  {@code Comparable} interface and calls the {@code compareTo()} and
 *  method to compare two keys. It does not call either {@code equals()} or
 *  {@code hashCode()}. The <em>put</em>, <em>get</em>, <em>contains</em>,
 *  <em>delete</em>, <em>minimum</em>, <em>maximum</em>, <em>ceiling</em>, and
 *  <em>floor</em> operations each take logarithmic time in the worst case. The
 *  <em>size</em>, and <em>is-empty</em> operations take constant time.
 *  Construction also takes constant time.
 * 
 *  For other implementations of the same API, see {@link ST}, {@link BinarySearchST},
 *  {@link SequentialSearchST}, {@link BST}, {@link RedBlackBST},
 *  {@link SeparateChainingHashST}, and {@link LinearProbingHashST}.
 * 
 *  @author Marcelo Silva
 */

public class AVLTreeST<Key extends Comparable<Key>, Value> {

    /**
     * The root node.
     */
    private Node root;

    /**
     * This class represents an inner node of the AVL tree.
     */
    private class Node {
        private Key key;     // the key
        private Value val;   // the associated value
        private int height;  // height of the subtree
        private int size;    // number of nodes in subtree
        private Node left;   // left subtree
        private Node right;  // right subtree

        public Node(Key key, Value val, int height, int size) {
            this.key = key;
            this.val = val;
            this.size = size;
            this.height = height;
        }
    }

    /**
     * Initializes an empty symbol table.
     */
    public AVLTreeST() {
    }

    /**
     * Checks if the symbol table is empty.
     * 
     * @return {@code true} if the symbol table is empty.
     */
    public boolean isEmpty() {
        return root == null;
    }

    /**
     * Returns the number key-value pairs in the symbol table.
     * 
     * @return the number key-value pairs in the symbol table
     */
    public int size() {
        return size(root);
    }

    /**
     * Returns the number of nodes in the subtree.
     * 
     * @param x the subtree
     * 
     * @return the number of nodes in the subtree
     */
    private int size(Node x) {
        if (x == null) return 0;
        return x.size;
    }

    /**
     * Returns the height of the internal AVL tree. It is assumed that the
     * height of an empty tree is -1 and the height of a tree with just one node
     * is 0.
     * 
     * @return the height of the internal AVL tree
     */
    public int height() {
        return height(root);
    }

    /**
     * Returns the height of the subtree.
     * 
     * @param x the subtree
     * 
     * @return the height of the subtree.
     */
    private int height(Node x) {
        if (x == null) return -1;
        return x.height;
    }

    /**
     * Returns the value associated with the given key.
     * 
     * @param key the key
     * @return the value associated with the given key if the key is in the
     *         symbol table and {@code null} if the key is not in the
     *         symbol table
     * @throws NullPointerException if {@code key} is {@code null}
     */
    public Value get(Key key) {
        if (key == null) throw new NullPointerException("argument to get() is null");
        Node x = get(root, key);
        if (x == null) return null;
        return x.val;
    }

    /**
     * Returns value associated with the given key in the subtree or
     * {@code null} if no such key.
     * 
     * @param x the subtree
     * @param key the key
     * @return value associated with the given key in the subtree or
     *         {@code null} if no such key
     */
    private Node get(Node x, Key key) {
        if (x == null) return null;
        int cmp = key.compareTo(x.key);
        if (cmp < 0) return get(x.left, key);
        else if (cmp > 0) return get(x.right, key);
        else return x;
    }

    /**
     * Checks if the symbol table contains the given key.
     * 
     * @param key the key
     * @return {@code true} if the symbol table contains {@code key}
     *         and {@code false} otherwise
     * @throws NullPointerException if {@code key} is {@code null}
     */
    public boolean contains(Key key) {
        return get(key) != null;
    }

    /**
     * Inserts the specified key-value pair into the symbol table, overwriting
     * the old value with the new value if the symbol table already contains the
     * specified key. Deletes the specified key (and its associated value) from
     * this symbol table if the specified value is {@code null}.
     * 
     * @param key the key
     * @param val the value
     * @throws NullPointerException if {@code key} is {@code null}
     */
    public void put(Key key, Value val) {
        if (key == null) throw new NullPointerException("first argument to put() is null");
        if (val == null) {
            delete(key);
            return;
        }
        root = put(root, key, val);
        assert check();
    }

    /**
     * Inserts the key-value pair in the subtree. It overrides the old value
     * with the new value if the symbol table already contains the specified key
     * and deletes the specified key (and its associated value) from this symbol
     * table if the specified value is {@code null}.
     * 
     * @param x the subtree
     * @param key the key
     * @param val the value
     * @return the subtree
     */
    private Node put(Node x, Key key, Value val) {
        if (x == null) return new Node(key, val, 0, 1);
        int cmp = key.compareTo(x.key);
        if (cmp < 0) {
            x.left = put(x.left, key, val);
        }
        else if (cmp > 0) {
            x.right = put(x.right, key, val);
        }
        else {
            x.val = val;
            return x;
        }
        x.size = 1 + size(x.left) + size(x.right);
        x.height = 1 + Math.max(height(x.left), height(x.right));
        return balance(x);
    }

    /**
     * Restores the AVL tree property of the subtree.
     * 
     * @param x the subtree
     * @return the subtree with restored AVL property
     */
    private Node balance(Node x) {
        if (balanceFactor(x) < -1) {
            if (balanceFactor(x.right) > 0) {
                x.right = rotateRight(x.right);
            }
            x = rotateLeft(x);
        }
        else if (balanceFactor(x) > 1) {
            if (balanceFactor(x.left) < 0) {
                x.left = rotateLeft(x.left);
            }
            x = rotateRight(x);
        }
        return x;
    }

    /**
     * Returns the balance factor of the subtree. The balance factor is defined
     * as the difference in height of the left subtree and right subtree, in
     * this order. Therefore, a subtree with a balance factor of -1, 0 or 1 has
     * the AVL property since the heights of the two child subtrees differ by at
     * most one.
     * 
     * @param x the subtree
     * @return the balance factor of the subtree
     */
    private int balanceFactor(Node x) {
        return height(x.left) - height(x.right);
    }

    /**
     * Rotates the given subtree to the right.
     * 
     * @param x the subtree
     * @return the right rotated subtree
     */
    private Node rotateRight(Node x) {
        Node y = x.left;
        x.left = y.right;
        y.right = x;
        y.size = x.size;
        x.size = 1 + size(x.left) + size(x.right);
        x.height = 1 + Math.max(height(x.left), height(x.right));
        y.height = 1 + Math.max(height(y.left), height(y.right));
        return y;
    }

    /**
     * Rotates the given subtree to the left.
     * 
     * @param x the subtree
     * @return the left rotated subtree
     */
    private Node rotateLeft(Node x) {
        Node y = x.right;
        x.right = y.left;
        y.left = x;
        y.size = x.size;
        x.size = 1 + size(x.left) + size(x.right);
        x.height = 1 + Math.max(height(x.left), height(x.right));
        y.height = 1 + Math.max(height(y.left), height(y.right));
        return y;
    }

    /**
     * Removes the specified key and its associated value from the symbol table
     * (if the key is in the symbol table).
     * 
     * @param key the key
     * @throws NullPointerException if {@code key} is {@code null}
     */
    public void delete(Key key) {
        if (key == null) throw new NullPointerException("argument to delete() is null");
        if (!contains(key)) return;
        root = delete(root, key);
        assert check();
    }

    /**
     * Removes the specified key and its associated value from the given
     * subtree.
     * 
     * @param x the subtree
     * @param key the key
     * @return the updated subtree
     */
    private Node delete(Node x, Key key) {
        int cmp = key.compareTo(x.key);
        if (cmp < 0) {
            x.left = delete(x.left, key);
        }
        else if (cmp > 0) {
            x.right = delete(x.right, key);
        }
        else {
            if (x.left == null) {
                return x.right;
            }
            else if (x.right == null) {
                return x.left;
            }
            else {
                Node y = x;
                x = min(y.right);
                x.right = deleteMin(y.right);
                x.left = y.left;
            }
        }
        x.size = 1 + size(x.left) + size(x.right);
        x.height = 1 + Math.max(height(x.left), height(x.right));
        return balance(x);
    }

    /**
     * Removes the smallest key and associated value from the symbol table.
     * 
     * @throws NoSuchElementException if the symbol table is empty
     */
    public void deleteMin() {
        if (isEmpty()) throw new NoSuchElementException("called deleteMin() with empty symbol table");
        root = deleteMin(root);
        assert check();
    }

    /**
     * Removes the smallest key and associated value from the given subtree.
     * 
     * @param x the subtree
     * @return the updated subtree
     */
    private Node deleteMin(Node x) {
        if (x.left == null) return x.right;
        x.left = deleteMin(x.left);
        x.size = 1 + size(x.left) + size(x.right);
        x.height = 1 + Math.max(height(x.left), height(x.right));
        return balance(x);
    }

    /**
     * Removes the largest key and associated value from the symbol table.
     * 
     * @throws NoSuchElementException if the symbol table is empty
     */
    public void deleteMax() {
        if (isEmpty()) throw new NoSuchElementException("called deleteMax() with empty symbol table");
        root = deleteMax(root);
        assert check();
    }

    /**
     * Removes the largest key and associated value from the given subtree.
     * 
     * @param x the subtree
     * @return the updated subtree
     */
    private Node deleteMax(Node x) {
        if (x.right == null) return x.left;
        x.right = deleteMax(x.right);
        x.size = 1 + size(x.left) + size(x.right);
        x.height = 1 + Math.max(height(x.left), height(x.right));
        return balance(x);
    }

    /**
     * Returns the smallest key in the symbol table.
     * 
     * @return the smallest key in the symbol table
     * @throws NoSuchElementException if the symbol table is empty
     */
    public Key min() {
        if (isEmpty()) throw new NoSuchElementException("called min() with empty symbol table");
        return min(root).key;
    }

    /**
     * Returns the node with the smallest key in the subtree.
     * 
     * @param x the subtree
     * @return the node with the smallest key in the subtree
     */
    private Node min(Node x) {
        if (x.left == null) return x;
        return min(x.left);
    }

    /**
     * Returns the largest key in the symbol table.
     * 
     * @return the largest key in the symbol table
     * @throws NoSuchElementException if the symbol table is empty
     */
    public Key max() {
        if (isEmpty()) throw new NoSuchElementException("called max() with empty symbol table");
        return max(root).key;
    }

    /**
     * Returns the node with the largest key in the subtree.
     * 
     * @param x the subtree
     * @return the node with the largest key in the subtree
     */
    private Node max(Node x) {
        if (x.right == null) return x;
        return max(x.right);
    }

    /**
     * Returns the largest key in the symbol table less than or equal to
     * {@code key}.
     * 
     * @param key the key
     * @return the largest key in the symbol table less than or equal to
     *         {@code key}
     * @throws NoSuchElementException if the symbol table is empty
     * @throws NullPointerException if {@code key} is {@code null}
     */
    public Key floor(Key key) {
        if (key == null) throw new NullPointerException("argument to floor() is null");
        if (isEmpty()) throw new NoSuchElementException("called floor() with empty symbol table");
        Node x = floor(root, key);
        if (x == null) return null;
        else return x.key;
    }

    /**
     * Returns the node in the subtree with the largest key less than or equal
     * to the given key.
     * 
     * @param x the subtree
     * @param key the key
     * @return the node in the subtree with the largest key less than or equal
     *         to the given key
     */
    private Node floor(Node x, Key key) {
        if (x == null) return null;
        int cmp = key.compareTo(x.key);
        if (cmp == 0) return x;
        if (cmp < 0) return floor(x.left, key);
        Node y = floor(x.right, key);
        if (y != null) return y;
        else return x;
    }

    /**
     * Returns the smallest key in the symbol table greater than or equal to
     * {@code key}.
     * 
     * @param key the key
     * @return the smallest key in the symbol table greater than or equal to
     *         {@code key}
     * @throws NoSuchElementException if the symbol table is empty
     * @throws NullPointerException if {@code key} is {@code null}
     */
    public Key ceiling(Key key) {
        if (key == null) throw new NullPointerException("argument to ceiling() is null");
        if (isEmpty()) throw new NoSuchElementException("called ceiling() with empty symbol table");
        Node x = ceiling(root, key);
        if (x == null) return null;
        else return x.key;
    }

    /**
     * Returns the node in the subtree with the smallest key greater than or
     * equal to the given key.
     * 
     * @param x the subtree
     * @param key the key
     * @return the node in the subtree with the smallest key greater than or
     *         equal to the given key
     */
    private Node ceiling(Node x, Key key) {
        if (x == null) return null;
        int cmp = key.compareTo(x.key);
        if (cmp == 0) return x;
        if (cmp > 0) return ceiling(x.right, key);
        Node y = ceiling(x.left, key);
        if (y != null) return y;
        else return x;
    }

    /**
     * Returns the kth smallest key in the symbol table.
     * 
     * @param k the order statistic
     * @return the kth smallest key in the symbol table
     * @throws IllegalArgumentException unless {@code k} is between 0 and
<<<<<<< HEAD
     *             {@code  size() -1 }
=======
     *             {@code size() -1 }
>>>>>>> fbc8db7c
     */
    public Key select(int k) {
        if (k < 0 || k >= size()) throw new IllegalArgumentException("k is not in range 0-" + (size() - 1));
        Node x = select(root, k);
        return x.key;
    }

    /**
     * Returns the node with key the kth smallest key in the subtree.
     * 
     * @param x the subtree
     * @param k the kth smallest key in the subtree
     * @return the node with key the kth smallest key in the subtree
     */
    private Node select(Node x, int k) {
        if (x == null) return null;
        int t = size(x.left);
        if (t > k) return select(x.left, k);
        else if (t < k) return select(x.right, k - t - 1);
        else return x;
    }

    /**
     * Returns the number of keys in the symbol table strictly less than
     * {@code key}.
     * 
     * @param key the key
     * @return the number of keys in the symbol table strictly less than
     *         {@code key}
     * @throws NullPointerException if {@code key} is {@code null}
     */
    public int rank(Key key) {
        if (key == null) throw new NullPointerException("argument to rank() is null");
        return rank(key, root);
    }

    /**
     * Returns the number of keys in the subtree less than key.
     * 
     * @param key the key
     * @param x the subtree
     * @return the number of keys in the subtree less than key
     */
    private int rank(Key key, Node x) {
        if (x == null) return 0;
        int cmp = key.compareTo(x.key);
        if (cmp < 0) return rank(key, x.left);
        else if (cmp > 0) return 1 + size(x.left) + rank(key, x.right);
        else return size(x.left);
    }

    /**
     * Returns all keys in the symbol table.
     * 
     * @return all keys in the symbol table
     */
    public Iterable<Key> keys() {
        return keysInOrder();
    }

    /**
     * Returns all keys in the symbol table following an in-order traversal.
     * 
     * @return all keys in the symbol table following an in-order traversal
     */
    public Iterable<Key> keysInOrder() {
        Queue<Key> queue = new Queue<Key>();
        keysInOrder(root, queue);
        return queue;
    }

    /**
     * Adds the keys in the subtree to queue following an in-order traversal.
     * 
     * @param x the subtree
     * @param queue the queue
     */
    private void keysInOrder(Node x, Queue<Key> queue) {
        if (x == null) return;
        keysInOrder(x.left, queue);
        queue.enqueue(x.key);
        keysInOrder(x.right, queue);
    }

    /**
     * Returns all keys in the symbol table following a level-order traversal.
     * 
     * @return all keys in the symbol table following a level-order traversal.
     */
    public Iterable<Key> keysLevelOrder() {
        Queue<Key> queue = new Queue<Key>();
        if (!isEmpty()) {
            Queue<Node> queue2 = new Queue<Node>();
            queue2.enqueue(root);
            while (!queue2.isEmpty()) {
                Node x = queue2.dequeue();
                queue.enqueue(x.key);
                if (x.left != null) {
                    queue2.enqueue(x.left);
                }
                if (x.right != null) {
                    queue2.enqueue(x.right);
                }
            }
        }
        return queue;
    }

    /**
     * Returns all keys in the symbol table in the given range.
     * 
     * @param lo the lowest key
     * @param hi the highest key
     * @return all keys in the symbol table between {@code lo} (inclusive)
     *         and {@code hi} (exclusive)
     * @throws NullPointerException if either {@code lo} or {@code hi}
     *             is {@code null}
     */
    public Iterable<Key> keys(Key lo, Key hi) {
        if (lo == null) throw new NullPointerException("first argument to keys() is null");
        if (hi == null) throw new NullPointerException("second argument to keys() is null");
        Queue<Key> queue = new Queue<Key>();
        keys(root, queue, lo, hi);
        return queue;
    }

    /**
     * Adds the keys between {@code lo} and {@code hi} in the subtree
     * to the {@code queue}.
     * 
     * @param x the subtree
     * @param queue the queue
     * @param lo the lowest key
     * @param hi the highest key
     */
    private void keys(Node x, Queue<Key> queue, Key lo, Key hi) {
        if (x == null) return;
        int cmplo = lo.compareTo(x.key);
        int cmphi = hi.compareTo(x.key);
        if (cmplo < 0) keys(x.left, queue, lo, hi);
        if (cmplo <= 0 && cmphi >= 0) queue.enqueue(x.key);
        if (cmphi > 0) keys(x.right, queue, lo, hi);
    }

    /**
     * Returns the number of keys in the symbol table in the given range.
     * 
     * @return the number of keys in the symbol table between {@code lo}
     *         (inclusive) and {@code hi} (exclusive)
     * @throws NullPointerException if either {@code lo} or {@code hi}
     *             is {@code null}
     */
    public int size(Key lo, Key hi) {
        if (lo == null) throw new NullPointerException("first argument to size() is null");
        if (hi == null) throw new NullPointerException("second argument to size() is null");
        if (lo.compareTo(hi) > 0) return 0;
        if (contains(hi)) return rank(hi) - rank(lo) + 1;
        else return rank(hi) - rank(lo);
    }

    /**
     * Checks if the AVL tree invariants are fine.
     * 
     * @return {@code true} if the AVL tree invariants are fine
     */
    private boolean check() {
        if (!isBST()) StdOut.println("Symmetric order not consistent");
        if (!isAVL()) StdOut.println("AVL property not consistent");
        if (!isSizeConsistent()) StdOut.println("Subtree counts not consistent");
        if (!isRankConsistent()) StdOut.println("Ranks not consistent");
        return isBST() && isAVL() && isSizeConsistent() && isRankConsistent();
    }

    /**
     * Checks if AVL property is consistent.
     * 
     * @return {@code true} if AVL property is consistent.
     */
    private boolean isAVL() {
        return isAVL(root);
    }

    /**
     * Checks if AVL property is consistent in the subtree.
     * 
     * @param x the subtree
     * @return {@code true} if AVL property is consistent in the subtree
     */
    private boolean isAVL(Node x) {
        if (x == null) return true;
        int bf = balanceFactor(x);
        if (bf > 1 || bf < -1) return false;
        return isAVL(x.left) && isAVL(x.right);
    }

    /**
     * Checks if the symmetric order is consistent.
     * 
     * @return {@code true} if the symmetric order is consistent
     */
    private boolean isBST() {
        return isBST(root, null, null);
    }

    /**
     * Checks if the tree rooted at x is a BST with all keys strictly between
     * min and max (if min or max is null, treat as empty constraint) Credit:
     * Bob Dondero's elegant solution
     * 
     * @param x the subtree
     * @param min the minimum key in subtree
     * @param max the maximum key in subtree
     * @return {@code true} if if the symmetric order is consistent
     */
    private boolean isBST(Node x, Key min, Key max) {
        if (x == null) return true;
        if (min != null && x.key.compareTo(min) <= 0) return false;
        if (max != null && x.key.compareTo(max) >= 0) return false;
        return isBST(x.left, min, x.key) && isBST(x.right, x.key, max);
    }

    /**
     * Checks if size is consistent.
     * 
     * @return {@code true} if size is consistent
     */
    private boolean isSizeConsistent() {
        return isSizeConsistent(root);
    }

    /**
     * Checks if the size of the subtree is consistent.
     * 
     * @return {@code true} if the size of the subtree is consistent
     */
    private boolean isSizeConsistent(Node x) {
        if (x == null) return true;
        if (x.size != size(x.left) + size(x.right) + 1) return false;
        return isSizeConsistent(x.left) && isSizeConsistent(x.right);
    }

    /**
     * Checks if rank is consistent.
     * 
     * @return {@code true} if rank is consistent
     */
    private boolean isRankConsistent() {
        for (int i = 0; i < size(); i++)
            if (i != rank(select(i))) return false;
        for (Key key : keys())
            if (key.compareTo(select(rank(key))) != 0) return false;
        return true;
    }

    /**
     * Unit tests the {@code AVLTreeST} data type.
     */
    public static void main(String[] args) {
        AVLTreeST<String, Integer> st = new AVLTreeST<String, Integer>();
        for (int i = 0; !StdIn.isEmpty(); i++) {
            String key = StdIn.readString();
            st.put(key, i);
        }
        for (String s : st.keys())
            StdOut.println(s + " " + st.get(s));
        StdOut.println();
    }
}

/******************************************************************************
 *  Copyright 2002-2016, Robert Sedgewick and Kevin Wayne.
 *
 *  This file is part of algs4.jar, which accompanies the textbook
 *
 *      Algorithms, 4th edition by Robert Sedgewick and Kevin Wayne,
 *      Addison-Wesley Professional, 2011, ISBN 0-321-57351-X.
 *      http://algs4.cs.princeton.edu
 *
 *
 *  algs4.jar is free software: you can redistribute it and/or modify
 *  it under the terms of the GNU General Public License as published by
 *  the Free Software Foundation, either version 3 of the License, or
 *  (at your option) any later version.
 *
 *  algs4.jar is distributed in the hope that it will be useful,
 *  but WITHOUT ANY WARRANTY; without even the implied warranty of
 *  MERCHANTABILITY or FITNESS FOR A PARTICULAR PURPOSE.  See the
 *  GNU General Public License for more details.
 *
 *  You should have received a copy of the GNU General Public License
 *  along with algs4.jar.  If not, see http://www.gnu.org/licenses.
 ******************************************************************************/<|MERGE_RESOLUTION|>--- conflicted
+++ resolved
@@ -536,11 +536,7 @@
      * @param k the order statistic
      * @return the kth smallest key in the symbol table
      * @throws IllegalArgumentException unless {@code k} is between 0 and
-<<<<<<< HEAD
-     *             {@code  size() -1 }
-=======
      *             {@code size() -1 }
->>>>>>> fbc8db7c
      */
     public Key select(int k) {
         if (k < 0 || k >= size()) throw new IllegalArgumentException("k is not in range 0-" + (size() - 1));
