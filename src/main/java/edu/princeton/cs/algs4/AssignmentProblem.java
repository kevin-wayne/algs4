--- conflicted
+++ resolved
@@ -24,13 +24,6 @@
  *  O(<em>n</em>^3 log <em>n</em>) to solve an <em>n</em>-by-<em>n</em>
  *  instance.
  *  <p>
-<<<<<<< HEAD
- *  See also {@code WeightedBipartiteMatching}, which solves the problem
- *  in O(<em>E V</em> log <em>V</em>) time in the worst case
- *  for bipartite graphs with <em>V</em> vertices and <em>E</em> edges.
- *  <p>
-=======
->>>>>>> fbc8db7c
  *  For additional documentation, see
  *  <a href="http://algs4.cs.princeton.edu/65reductions">Section 6.5</a>
  *  <i>Algorithms, 4th Edition</i> by Robert Sedgewick and Kevin Wayne.
@@ -138,11 +131,7 @@
      *
      * @param  i the row index
      * @return the dual optimal value for row {@code i}
-<<<<<<< HEAD
-     * @throws IndexOutOfBoundsException unless {@code 0 &le; i &lt; N}
-=======
      * @throws IndexOutOfBoundsException unless {@code 0 <= i < n}
->>>>>>> fbc8db7c
      *
      */
     // dual variable for row i
@@ -156,11 +145,7 @@
      *
      * @param  j the column index
      * @return the dual optimal value for column {@code j}
-<<<<<<< HEAD
-     * @throws IndexOutOfBoundsException unless {@code 0 &le; j &lt; n}
-=======
      * @throws IndexOutOfBoundsException unless {@code 0 <= j < n}
->>>>>>> fbc8db7c
      *
      */
     public double dualCol(int j) {
@@ -173,11 +158,7 @@
      *
      * @param  i the row index
      * @return the column matched to row {@code i} in the optimal solution
-<<<<<<< HEAD
-     * @throws IndexOutOfBoundsException unless {@code 0 &le; i &lt; n}
-=======
      * @throws IndexOutOfBoundsException unless {@code 0 <= i < n}
->>>>>>> fbc8db7c
      *
      */
     public int sol(int i) {
